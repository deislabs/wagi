//! The tools for executing WAGI modules, and managing the lifecycle of a request.

use std::path::{Path, PathBuf};
use std::sync::{Arc, RwLock};
use std::{collections::HashMap, net::SocketAddr};
use std::{
    hash::{Hash, Hasher},
    io::BufRead,
};

use cap_std::fs::Dir;
use hyper::HeaderMap;
use hyper::{
    header::HOST,
    http::header::{HeaderName, HeaderValue},
    http::request::Parts,
    Body, Request, Response, StatusCode,
};
use oci_distribution::client::{Client, ClientConfig};
use oci_distribution::secrets::RegistryAuth;
use oci_distribution::Reference;
use serde::Deserialize;
use sha2::{Digest, Sha256};
use tracing::{debug, instrument};
use url::Url;
use wasi_cap_std_sync::WasiCtxBuilder;
use wasi_common::pipe::{ReadPipe, WritePipe};
use wasmtime::*;
use wasmtime_wasi::*;

use crate::version::*;
use crate::{http_util::*, runtime::bindle::bindle_cache_key};

pub mod bindle;

/// The default Bindle server URL.
pub const DEFAULT_BINDLE_SERVER: &str = "http://localhost:8080/v1";

const WASM_LAYER_CONTENT_TYPE: &str = "application/vnd.wasm.content.layer.v1+wasm";
const STDERR_FILE: &str = "module.stderr";

pub struct RouterInfo {
    pub entrypoint: String,
    pub client_addr: SocketAddr,
    pub cache_config_path: PathBuf,
    pub module_cache_dir: PathBuf,
    pub base_log_dir: PathBuf,
    pub default_host: String,
    pub use_tls: bool,
    pub env_vars: HashMap<String, String>,
}

/// An internal representation of a mapping from a URI fragment to a function in a module.
#[derive(Clone)]
pub struct RouteEntry {
    pub path: String,
    pub entrypoint: String,
}

/// A handler contains all of the information necessary to execute the correct function on a module.
#[derive(Clone, Debug)]
pub struct Handler {
    /// A reference to the module for this handler.
    pub module: Module,
    /// The function that should be called to handle this path.
    pub entrypoint: String,
    /// The path pattern that this handler answers.
    ///
    // For example, an exact path `/foo/bar` may be returned, as may a wildcard path such as `/foo/...`
    //
    // This path is the _fully constructed_ path. That is, if a module config declares its path as `/base`,
    // and the module registers the path `/foo/...`, the value of this would be `/base/foo/...`.
    pub path: String,
}

impl Handler {
    /// Given a module and a route entry, create a new handler.
    pub fn new(entry: RouteEntry, module: Module) -> Self {
        Handler {
            path: entry.path,
            entrypoint: entry.entrypoint,
            module,
        }
    }
}

/// Description of a single WAGI module
#[derive(Clone, Debug, Deserialize)]
pub struct Module {
    /// The route, begining with a leading slash.
    ///
    /// The suffix "/..." means "this route and all sub-paths". For example, the route
    /// "/foo/..." will match "/foo" as well as "/foo/bar" and "/foo/bar/baz"
    pub route: String,
    /// The path to the module that will be loaded.
    ///
    /// This should be an absolute path. It must point to a WASM+WASI 32-bit program
    /// with the read bit set.
    pub module: String,
    /// Directories on the local filesystem that can be opened by this module
    /// The key (left value) is the name of the directory INSIDE the WASM. The value is
    /// the location OUTSIDE the WASM. Two inside locations can map to the same outside
    /// location.
    pub volumes: Option<HashMap<String, String>>,
    /// The name of the function that is the entrypoint for executing the module.
    /// The default is `_start`.
    pub entrypoint: Option<String>,
    /// The URL fragment for the bindle server.
    ///
    /// If none is supplied, then http://localhost:8080/v1 is used
    pub bindle_server: Option<String>,

    /// List of hosts that the guest module is allowed to make HTTP requests to.
    /// If none or an empty vector is supplied, the guest module cannot send
    /// requests to any server.
    pub allowed_hosts: Option<Vec<String>>,
    
    /// Max http concurrency that the guest module configures for the HTTP
    /// client. If none, the guest module uses the default concurrency provided
    /// by the WASM HTTP client module.
    pub http_max_concurrency: Option<u32>,
}

// For hashing, we don't need all of the fields to hash. A wasm module (not a `Module`) can be used
// multiple times and configured different ways, but the route can only be used once per WAGI
// instance
impl Hash for Module {
    fn hash<H: Hasher>(&self, state: &mut H) {
        self.route.hash(state);
    }
}

impl PartialEq for Module {
    fn eq(&self, other: &Self) -> bool {
        self.route == other.route
    }
}

impl Eq for Module {}

impl Module {
    pub fn new(route: String, module_uri: String) -> Self {
        Module {
            route,
            module: module_uri,
            volumes: None,
            entrypoint: None,
            allowed_hosts: None,
            bindle_server: None,
            http_max_concurrency: None,
        }
    }

    /// Execute the WASM module in a WAGI
    ///
    /// The given `base_log_dir` should be a directory where all module logs will be stored. When
    /// executing a module, a subdirectory will be created in this directory with the ID (from the
    /// [`id` method](Module::id)) for its name. The log will be placed in that directory at
    /// `module.stderr`
    #[allow(clippy::too_many_arguments)]
    #[instrument(level = "trace", skip(self, req, info), fields(route = %self.route, module = %self.module))]
    pub async fn execute(&self, req: Request<Body>, info: RouterInfo) -> Response<Body> {
        // Read the parts in here
        let (parts, body) = req.into_parts();
        let data = hyper::body::to_bytes(body)
            .await
            .unwrap_or_default()
            .to_vec();
        let me = self.clone();
<<<<<<< HEAD
        // Get owned copies of the various paths to pass into the thread
=======
>>>>>>> 8043ae8f
        let res = match tokio::task::spawn_blocking(move || {
            me.run_wasm(
                &parts,
                data,
                info, 
            )
        })
        .await
        {
            Ok(res) => res,
            Err(e) if e.is_panic() => {
                tracing::error!(error = %e, "Recoverable panic on Wasm Runner thread");
                return internal_error("Module run error");
            }
            Err(e) => {
                tracing::error!(error = %e, "Recoverable panic on Wasm Runner thread");
                return internal_error("module run was cancelled");
            }
        };
        match res {
            Ok(res) => res,
            Err(e) => {
                tracing::error!(error = %e, "error running WASM module");
                // A 500 error makes sense here
                let mut srv_err = Response::default();
                *srv_err.status_mut() = StatusCode::INTERNAL_SERVER_ERROR;
                srv_err
            }
        }
    }

    /// Returns the unique ID of the module.
    ///
    /// This is the SHA256 sum of the following data, written into the hasher in the following order
    /// (skipping any `None`s):
    ///
    /// - route
    /// - host
    pub fn id(&self) -> String {
        let mut hasher = Sha256::new();
        hasher.update(&self.route);
        format!("{:x}", hasher.finalize())
    }

    /// Examine the given module to see if it has any routes.
    ///
    /// If it has any routes, add them to the vector and return it. The given `base_log_dir` should
    /// be a directory where all module logs will be stored. When executing a module, a subdirectory
    /// will be created in this directory with the ID (from the [`id` method](Module::id)) for its
    /// name. The log will be placed in that directory at `module.stderr`
    #[instrument(
        level = "trace",
        skip(self, cache_config_path, module_cache_dir, base_log_dir)
    )]
    pub(crate) fn load_routes(
        &self,
        cache_config_path: &Path,
        module_cache_dir: &Path,
        base_log_dir: &Path,
    ) -> Result<Vec<RouteEntry>, anyhow::Error> {
        let startup_span = tracing::info_span!("route_instantiation").entered();

        let prefix = self
            .route
            .strip_suffix("/...")
            .unwrap_or_else(|| self.route.as_str());
        let mut routes = vec![RouteEntry {
            path: self.route.to_owned(), // We don't use prefix because prefix has been normalized.
            entrypoint: self
                .entrypoint
                .clone()
                .unwrap_or_else(|| "_start".to_string()),
        }];

        // TODO: We should dedup this code somewhere because there are plenty of similarities to
        // `run_wasm`

        // Make sure the directory exists
        let log_dir = base_log_dir.join(self.id());
        std::fs::create_dir_all(&log_dir)?;
        // Open a file for appending. Right now this will just keep appending as there is no log
        // rotation or cleanup
        let stderr = unsafe {
            cap_std::fs::File::from_std(
                std::fs::OpenOptions::new()
                    .append(true)
                    .create(true)
                    .open(log_dir.join(STDERR_FILE))?,
            )
        };
        let stderr = wasi_cap_std_sync::file::File::from_cap_std(stderr);

        let stdout_buf: Vec<u8> = vec![];
        let stdout_mutex = Arc::new(RwLock::new(stdout_buf));
        let stdout = WritePipe::from_shared(stdout_mutex.clone());

        let ctx = WasiCtxBuilder::new()
            .stderr(Box::new(stderr))
            .stdout(Box::new(stdout))
            .build();

        let (mut store, engine) = self.new_store_and_engine(cache_config_path, ctx)?;
        let mut linker = Linker::new(&engine);
        wasmtime_wasi::add_to_linker(&mut linker, |cx| cx)?;

        let http = wasi_experimental_http_wasmtime::HttpCtx::new(None, None)?;
        http.add_to_linker(&mut linker)?;

        let module = self.load_cached_module(&store, module_cache_dir)?;
        let instance = linker.instantiate(&mut store, &module)?;

        // Manually drop the span to get the instantiation time
        drop(startup_span);

        match instance.get_func(&mut store, "_routes") {
            Some(func) => {
                func.call(&mut store, &[])?;
            }
            None => return Ok(routes),
        }

        let out = stdout_mutex.read().unwrap();
        out.lines().for_each(|line_result| {
            if let Ok(line) = line_result {
                // Split line into parts
                let parts: Vec<&str> = line.trim().split_whitespace().collect();

                if parts.is_empty() {
                    return;
                }

                let key = parts.get(0).unwrap_or(&"/").to_string();
                let val = parts.get(1).unwrap_or(&"_start").to_string();
                routes.push(RouteEntry {
                    path: format!("{}{}", prefix, key),
                    entrypoint: val,
                });
            }
        });
        // We reverse the routes so that the top-level routes are evaluated last.
        // This gives a predictable order for traversing routes. Because the base path
        // is the last one evaluated, if the base path is /..., it will match when no
        // other more specific route lasts.
        //
        // Additionally, when Wasm authors create their _routes() callback, they can
        // organize their outputs to match according to their own precedence merely by
        // putting the higher precedence routes at the end of the output.
        routes.reverse();
        Ok(routes)
    }

    /// Build the WAGI headers for injection into a module.
    fn build_headers(
        &self,
        req: &Parts,
        content_length: usize,
        client_addr: SocketAddr,
        default_host: &str,
        use_tls: bool,
        environment: HashMap<String, String>,
    ) -> HashMap<String, String> {
        let (host, port) = self.parse_host_header_uri(&req.headers, &req.uri, default_host);
        // Note that we put these first so that there is no chance that they overwrite
        // the built-in vars. IMPORTANT: This is also why some values have empty strings
        // deliberately set (as opposed to omiting the pair altogether).
        let mut headers = environment;

        // CGI headers from RFC
        headers.insert("AUTH_TYPE".to_owned(), "".to_owned()); // Not currently supported

        // CONTENT_LENGTH (from the spec)
        // The server MUST set this meta-variable if and only if the request is
        // accompanied by a message-body entity.  The CONTENT_LENGTH value must
        // reflect the length of the message-body after the server has removed
        // any transfer-codings or content-codings.
        headers.insert("CONTENT_LENGTH".to_owned(), format!("{}", content_length));

        // CONTENT_TYPE (from the spec)
        // The server MUST set this meta-variable if an HTTP Content-Type field is present
        // in the client request header.  If the server receives a request with an
        // attached entity but no Content-Type header field, it MAY attempt to determine
        // the correct content type, otherwise it should omit this meta-variable.
        //
        // Right now, we don't attempt to determine a media type if none is presented.
        //
        // The spec seems to indicate that if CONTENT_LENGTH > 0, this may be set
        // to "application/octet-stream" if no type is otherwise set. Not sure that is
        // a good idea.
        headers.insert(
            "CONTENT_TYPE".to_owned(),
            req.headers
                .get("CONTENT_TYPE")
                .map(|c| c.to_str().unwrap_or(""))
                .unwrap_or("")
                .to_owned(),
        );

        let protocol = if use_tls { "https" } else { "http" };

        // Since this is not in the specification, an X_ is prepended, per spec.
        // NB: It is strange that there is not a way to do this already. The Display impl
        // seems to only provide the path.
        let uri = req.uri.clone();
        headers.insert(
            "X_FULL_URL".to_owned(),
            format!(
                "{}://{}:{}{}",
                protocol,
                host,
                port,
                uri.path_and_query().map(|pq| pq.as_str()).unwrap_or("")
            ),
        );

        headers.insert("GATEWAY_INTERFACE".to_owned(), WAGI_VERSION.to_owned());
        headers.insert("X_MATCHED_ROUTE".to_owned(), self.route.to_owned()); // Specific to WAGI (not CGI)
        headers.insert("PATH_INFO".to_owned(), req.uri.path().to_owned()); // TODO: Does this get trimmed?

        // This also does not appear in the specification for CGI (largely because CGI did
        // not necessarily "know about" URL rewrites). But it is very useful when combined
        // with wildcard pattern matching.
        headers.insert(
            "X_RELATIVE_PATH".to_owned(),
            self.x_relative_path(req.uri.path()),
        );

        // NOTE: The security model of WAGI means that we do not give the actual
        // translated path on the host filesystem, as that is off limits to the runtime.
        // Right now, this just returns the same as PATH_INFO, but we could attempt to
        // map it to something if we know what that "something" is.
        headers.insert("PATH_TRANSLATED".to_owned(), req.uri.path().to_owned());
        headers.insert(
            "QUERY_STRING".to_owned(),
            req.uri.query().unwrap_or("").to_owned(),
        );

        headers.insert("REMOTE_ADDR".to_owned(), client_addr.ip().to_string());
        headers.insert("REMOTE_HOST".to_owned(), client_addr.ip().to_string()); // The server MAY substitute it with REMOTE_ADDR
        headers.insert("REMOTE_USER".to_owned(), "".to_owned()); // TODO: Parse this out of uri.authority?
        headers.insert("REQUEST_METHOD".to_owned(), req.method.to_string());
        headers.insert("SCRIPT_NAME".to_owned(), self.module.to_owned());
        // From the spec: "the server would use the contents of the request's Host header
        // field to select the correct virtual host."
        headers.insert("SERVER_NAME".to_owned(), host);
        headers.insert("SERVER_PORT".to_owned(), port);
        headers.insert("SERVER_PROTOCOL".to_owned(), protocol.to_owned());

        headers.insert(
            "SERVER_SOFTWARE".to_owned(),
            SERVER_SOFTWARE_VERSION.to_owned(),
        );

        // Normalize incoming HTTP headers. The spec says:
        // "The HTTP header field name is converted to upper case, has all
        // occurrences of "-" replaced with "_" and has "HTTP_" prepended to
        // give the meta-variable name."
        req.headers.iter().for_each(|header| {
            let key = format!(
                "HTTP_{}",
                header.0.as_str().to_uppercase().replace("-", "_")
            );
            // Per spec 4.1.18, skip some headers
            if key == "HTTP_AUTHORIZATION" || key == "HTTP_CONNECTION" {
                return;
            }
            let val = header.1.to_str().unwrap_or("CORRUPT VALUE").to_owned();
            headers.insert(key, val);
        });

        headers
    }

    /// Internal utility function for parsing a host header.
    ///
    /// This attempts to use three sources to construct a definitive host/port pair, ordering
    /// by precedent.
    ///
    /// - The content of the host header is considered most authoritative.
    /// - Next most authoritative is self.host, which is set at the CLI or in the config
    /// - As a last resort, we use the host/port that Hyper gives us.
    /// - If none of these provide sufficient data, which is definitely a possiblity,
    ///   we go with `localhost` as host and `80` as port. This, of course, is problematic,
    ///   but should only manifest if both the server and the client are behaving badly.
    fn parse_host_header_uri(
        &self,
        headers: &HeaderMap,
        uri: &hyper::Uri,
        default_host: &str,
    ) -> (String, String) {
        let host_header = headers.get(HOST).and_then(|v| match v.to_str() {
            Err(_) => None,
            Ok(s) => Some(s.to_owned()),
        });

        let mut host = uri
            .host()
            .map(|h| h.to_string())
            .unwrap_or_else(|| "localhost".to_owned());
        let mut port = uri.port_u16().unwrap_or(80).to_string();

        let mut parse_host = |hdr: String| {
            let mut parts = hdr.splitn(2, ':');
            match parts.next() {
                Some(h) if !h.is_empty() => host = h.to_owned(),
                _ => {}
            }
            match parts.next() {
                Some(p) if !p.is_empty() => {
                    debug!(port = p, "Overriding port");
                    port = p.to_owned()
                }
                _ => {}
            }
        };

        // Override with local host field if set.
        if !default_host.is_empty() {
            parse_host(default_host.to_owned());
        }

        // Finally, the value of the HOST header is considered authoritative.
        // When it comes to port number, the HOST header isn't necessarily 100% trustworthy.
        // But it appears that this is still the best behavior for the CGI spec.
        if let Some(hdr) = host_header {
            parse_host(hdr);
        }

        (host, port)
    }

    /// Resolve a relative path from the end of the matched path to the end of the string.
    ///
    /// For example, if the match is `/foo/...` and the path is `/foo/bar`, it should return `"bar"`,
    /// but if the match is `/foo/bar` and the path is `/foo/bar`, it should return `""`.
    fn x_relative_path(&self, uri_path: &str) -> String {
        uri_path
            .strip_prefix(
                // Chop the `/...` off of the end if there is one.
                self.route
                    .strip_suffix("/...")
                    .unwrap_or_else(|| self.route.as_str()),
            )
            // Remove a leading `/` if there is one.
            .map(|r| r.strip_prefix("/").unwrap_or(r))
            // It is possible that a root path request matching /... returns a None here,
            // so in that case the appropriate return is "".
            .unwrap_or("")
            .to_owned()
    }

    // Load and execute the WASM module.
    //
    // Typically, the higher-level execute() method should be used instead, as that handles
    // wrapping errors in the appropriate HTTP response. This is a lower-level function
    // that returns the errors that occur during processing of a WASM module.
    //
    // Note that on occasion, this module COULD return an Ok() with a response body that
    // contains an HTTP error. This can occur, for example, if the WASM module sets
    // the status code on its own.
    //
<<<<<<< HEAD
    // TODO: Waaaay too many args
    /*
    pub entrypoint: String,
    pub client_addr: SocketAddr,
    pub cache_config_path: PathBuf,
    pub module_cache_dir: PathBuf,
    pub base_log_dir: PathBuf,
    pub default_host: String,
    pub use_tls: bool,
    pub env_vars: HashMap<String, String>,
    */

    #[allow(clippy::too_many_arguments)]
    #[instrument(level = "info", skip(self, req, body, info), fields(uri = %req.uri, module = %self.module))]
=======

    #[allow(clippy::too_many_arguments)]
    #[instrument(level = "info", skip(self, req, body, info), fields(uri = %req.uri, module = %self.module, use_tls = %info.use_tls, env = ?info.env_vars))]
>>>>>>> 8043ae8f
    fn run_wasm(
        &self,
        req: &Parts,
        body: Vec<u8>,
        info: RouterInfo,
    ) -> Result<Response<Body>, anyhow::Error> {
        let startup_span = tracing::info_span!("module instantiation").entered();
        let uri_path = req.uri.path();
        let headers = self.build_headers(req, body.len(), info.client_addr, info.default_host.as_str(), info.use_tls, info.env_vars);
        let stdin = ReadPipe::from(body);
        let stdout_buf: Vec<u8> = vec![];
        let stdout_mutex = Arc::new(RwLock::new(stdout_buf));
        let stdout = WritePipe::from_shared(stdout_mutex.clone());

        // Make sure the directory exists
        let log_dir = info.base_log_dir.join(self.id());
        tracing::info!(log_dir = %log_dir.display(), "Using log dir");
        std::fs::create_dir_all(&log_dir)?;
        // Open a file for appending. Right now this will just keep appending as there is no log
        // rotation or cleanup
        let stderr = unsafe {
            cap_std::fs::File::from_std(
                std::fs::OpenOptions::new()
                    .append(true)
                    .create(true)
                    .open(log_dir.join(STDERR_FILE))?,
            )
        };
        let stderr = wasi_cap_std_sync::file::File::from_cap_std(stderr);
        // The spec does not say what to do with STDERR.
        // See specifically sections 4.2 and 6.1 of RFC 3875.
        // Currently, we will attach to wherever logs go.

        let mut args = vec![uri_path.to_string()];
        req.uri
            .query()
            .map(|q| q.split('&').for_each(|item| args.push(item.to_string())))
            .take();

        let headers: Vec<(String, String)> = headers
            .iter()
            .map(|(k, v)| (k.clone(), v.clone()))
            .collect();

        let mut builder = WasiCtxBuilder::new()
            .args(&args)?
            .envs(&headers)?
            .stderr(Box::new(stderr)) // STDERR goes to the console of the server
            .stdout(Box::new(stdout)) // STDOUT is sent to a Vec<u8>, which becomes the Body later
            .stdin(Box::new(stdin));

        // Map all of the volumes.
        if let Some(dirs) = self.volumes.as_ref() {
            for (guest, host) in dirs.iter() {
                debug!(%host, %guest, "Mapping volume from host to guest");
                // Try to open the dir or log an error.
                match unsafe { Dir::open_ambient_dir(host) } {
                    Ok(dir) => {
                        builder = builder.preopened_dir(dir, guest)?;
                    }
                    Err(e) => tracing::error!(%host, %guest, error = %e, "Error opening directory"),
                };
            }
        }

        let ctx = builder.build();

        let (mut store, engine) = self.new_store_and_engine(&info.cache_config_path, ctx)?;
        let mut linker = Linker::new(&engine);
        wasmtime_wasi::add_to_linker(&mut linker, |cx| cx)?;

        let http = wasi_experimental_http_wasmtime::HttpCtx::new(self.allowed_hosts.clone(), self.http_max_concurrency.clone())?;
        http.add_to_linker(&mut linker)?;

        let module = self.load_cached_module(&store, &info.module_cache_dir)?;
        let instance = linker.instantiate(&mut store, &module)?;

        // Manually drop the span so we get instantiation time
        drop(startup_span);
<<<<<<< HEAD

        let ep = info.entrypoint.to_owned();
        // This shouldn't error out, because we already know there is a match.
        let start = instance.get_func(&mut store, info.entrypoint.as_str()).ok_or_else(|| {
            anyhow::anyhow!("No such function '{}' in {}", ep, self.module)
=======
        let ep = &info.entrypoint;
        // This shouldn't error out, because we already know there is a match.
        let start = instance.get_func(&mut store, ep).ok_or_else(|| {
            anyhow::anyhow!("No such function '{}' in {}", &ep, self.module)
>>>>>>> 8043ae8f
        })?;

        tracing::trace!("Calling Wasm entry point");
        start.call(&mut store, &[])?;

        // Okay, once we get here, all the information we need to send back in the response
        // should be written to the STDOUT buffer. We fetch that, format it, and send
        // it back. In the process, we might need to alter the status code of the result.
        //
        // This is a little janky, but basically we are looping through the output once,
        // looking for the double-newline that distinguishes the headers from the body.
        // The headers can then be parsed separately, while the body can be sent back
        // to the client.
        let out = stdout_mutex.read().unwrap();
        let mut last = 0;
        let mut scan_headers = true;
        let mut buffer: Vec<u8> = Vec::new();
        let mut out_headers: Vec<u8> = Vec::new();
        out.iter().for_each(|i| {
            if scan_headers && *i == 10 && last == 10 {
                out_headers.append(&mut buffer);
                buffer = Vec::new();
                scan_headers = false;
                return; // Consume the linefeed
            }
            last = *i;
            buffer.push(*i)
        });

        let mut res = Response::new(Body::from(buffer));

        // XXX: Does the spec allow for unknown headers to be passed to the HTTP headers?
        let mut sufficient_response = false;
        parse_cgi_headers(String::from_utf8(out_headers)?)
            .iter()
            .for_each(|h| {
                use hyper::header::{CONTENT_TYPE, LOCATION};
                match h.0.to_lowercase().as_str() {
                    "content-type" => {
                        sufficient_response = true;
                        res.headers_mut().insert(CONTENT_TYPE, h.1.parse().unwrap());
                    }
                    "status" => {
                        if let Ok(status) = h.1.parse::<hyper::StatusCode>() {
                            tracing::info!(%status, "Setting status");
                            *res.status_mut() = status;
                        }
                    }
                    "location" => {
                        sufficient_response = true;
                        res.headers_mut()
                            .insert(LOCATION, HeaderValue::from_str(h.1).unwrap());
                        *res.status_mut() = StatusCode::from_u16(302).unwrap();
                    }
                    _ => {
                        // If the header can be parsed into a valid HTTP header, it is
                        // added to the headers. Otherwise it is ignored.
                        match HeaderName::from_lowercase(h.0.as_str().to_lowercase().as_bytes()) {
                            Ok(hdr) => {
                                res.headers_mut()
                                    .insert(hdr, HeaderValue::from_str(h.1).unwrap());
                            }
                            Err(e) => {
                                tracing::error!(error = %e, header_name = %h.0, "Invalid header name")
                            }
                        }
                    }
                }
            });

        // According to the spec, a CGI script must return either a content-type
        // or a location header. Failure to return one of these is a 500 error.
        if !sufficient_response {
            return Ok(internal_error(
                "Exactly one of 'location' or 'content-type' must be specified",
            ));
        }

        Ok(res)
    }

    /// Determine the source of the module, and read it from that source.
    ///
    /// Modules can be stored locally, or they can be stored in external sources like
    /// Bindle. WAGI determines the source by looking at the URI of the module.
    ///
    /// - If `file:` is specified, or no schema is specified, this loads from the local filesystem
    /// - If `bindle:` is specified, this will retrieve the module from the configured Bindle server
    /// - If `oci:` is specified, this will retrieve the module from an OCI Distribution registry
    ///
    /// While `file` is a little lenient in its adherence to the URL spec, `bindle` and `oci` are not.
    /// For example, an `oci` URL that references `alpine:latest` should be `oci:alpine:latest`.
    /// It should NOT be `oci://alpine:latest` because `alpine` is not a host name.
    async fn load_module(
        &self,
        store: &Store<WasiCtx>,
        cache: &Path,
    ) -> anyhow::Result<wasmtime::Module> {
        tracing::trace!(
            module = %self.module,
            "Loading from source"
        );
        match Url::parse(self.module.as_str()) {
            Err(e) => {
                tracing::debug!(
                    error = %e,
                    "Error parsing module URI. Assuming this is a local file"
                );
                wasmtime::Module::from_file(store.engine(), self.module.as_str())
            }
            Ok(uri) => match uri.scheme() {
                "file" => {
                    match uri.to_file_path() {
                        Ok(p) => return wasmtime::Module::from_file(store.engine(), p),
                        Err(e) => anyhow::bail!("Cannot get path to file: {:#?}", e),
                    };
                }
                "bindle" => self.load_bindle(&uri, store.engine(), cache).await,
                "parcel" => self.load_parcel(&uri, store.engine(), cache).await,
                "oci" => self.load_oci(&uri, store.engine(), cache).await,
                s => anyhow::bail!("Unknown scheme {}", s),
            },
        }
    }

    /// Load a cached module from the filesystem.
    ///
    /// This is synchronous right now because Wasmtime on the runner needs to be run synchronously.
    /// This will change when the new version of Wasmtime adds Send + Sync to all the things.
    /// Then we can just do `load_module` or refactor this to be async.
    #[instrument(level = "info", skip(self, store, cache_dir), fields(cache = %cache_dir.display(), module = %self.module))]
    fn load_cached_module(
        &self,
        store: &Store<WasiCtx>,
        cache_dir: &Path,
    ) -> anyhow::Result<wasmtime::Module> {
        let canonical_path = match Url::parse(self.module.as_str()) {
            Err(e) => {
                tracing::debug!(
                    error = %e,
                    "Error parsing module URI. Assuming this is a local file."
                );
                PathBuf::from(self.module.as_str())
            }
            Ok(uri) => match uri.scheme() {
                "file" => match uri.to_file_path() {
                    Ok(p) => p,
                    Err(e) => anyhow::bail!("Cannot get path to file: {:#?}", e),
                },
                "bindle" => cache_dir.join(bindle_cache_key(&uri)),
                "parcel" => {
                    // parcel: bindle_uri#SHA256 becomes cache_dir/SHA256
                    let cache_file = uri.fragment().unwrap_or_else(|| uri.path()); // should always have fragment
                    cache_dir.join(cache_file)
                }
                "oci" => cache_dir.join(self.hash_name()),
                s => {
                    tracing::error!(scheme = s, "unknown scheme in module");
                    anyhow::bail!("Unknown scheme {}", s)
                }
            },
        };
        tracing::trace!(?canonical_path);

        // If there is a module at this path, load it.
        // Right now, _any_ problem loading the module will result in us trying to
        // re-fetch it.
        match wasmtime::Module::from_file(store.engine(), canonical_path) {
            Ok(module) => Ok(module),
            Err(_e) => {
                tracing::debug!("module cache miss. Loading module from remote.");
                // TODO: This could be reallllllllly dangerous as we are for sure going to block at this
                // point on this current thread. This _should_ be ok given that we run this as a
                // spawn_blocking, but those sound like famous last words waiting to happen. Refactor this
                // sooner rather than later
                futures::executor::block_on(self.load_module(&store, cache_dir))
            }
        }
    }

    fn hash_name(&self) -> String {
        let mut hasher = Sha256::new();
        hasher.update(&self.module.as_str());
        let result = hasher.finalize();
        format!("{:x}", result)
    }

    #[instrument(level = "info", skip(self, engine, cache), fields(server = ?self.bindle_server))]
    async fn load_bindle(
        &self,
        uri: &Url,
        engine: &Engine,
        cache: &Path,
    ) -> anyhow::Result<wasmtime::Module> {
        bindle::load_bindle(
            self.bindle_server
                .clone()
                .unwrap_or_else(|| DEFAULT_BINDLE_SERVER.to_owned())
                .as_str(),
            uri,
            engine,
            cache,
        )
        .await
    }

    #[instrument(level = "info", skip(self, engine, cache))]
    async fn load_parcel(
        &self,
        uri: &Url,
        engine: &Engine,
        cache: &Path,
    ) -> anyhow::Result<wasmtime::Module> {
        let bs = self
            .bindle_server
            .clone()
            .unwrap_or_else(|| DEFAULT_BINDLE_SERVER.to_owned());
        bindle::load_parcel(bs.as_str(), uri, engine, cache).await
    }

    #[instrument(level = "info", skip(self, engine, cache))]
    async fn load_oci(
        &self,
        uri: &Url,
        engine: &Engine,
        cache: &Path,
    ) -> anyhow::Result<wasmtime::Module> {
        let config = ClientConfig {
            protocol: oci_distribution::client::ClientProtocol::HttpsExcept(vec![
                "localhost:5000".to_owned(),
                "127.0.0.1:5000".to_owned(),
            ]),
        };
        let mut oc = Client::new(config);
        let auth = RegistryAuth::Anonymous;

        let img = url_to_oci(uri).map_err(|e| {
            tracing::error!(
                error = %e,
                "Could not convert uri to OCI reference"
            );
            e
        })?;
        let data = oc
            .pull(&img, &auth, vec![WASM_LAYER_CONTENT_TYPE])
            .await
            .map_err(|e| {
                tracing::error!(error = %e, "Pull failed");
                e
            })?;
        if data.layers.is_empty() {
            tracing::error!(image = %img, "Image has no layers");
            anyhow::bail!("image has no layers");
        }
        let first_layer = data.layers.get(0).unwrap();

        // If a cache write fails, log it but continue on.
        tracing::trace!("writing layer to module cache");
        if let Err(e) =
            tokio::fs::write(cache.join(self.hash_name()), first_layer.data.as_slice()).await
        {
            tracing::warn!(error = %e, "failed to write module to cache");
        }
        let module = wasmtime::Module::new(engine, first_layer.data.as_slice())?;
        Ok(module)
    }

    fn new_store_and_engine(
        &self,
        cache_config_path: &Path,
        ctx: WasiCtx,
    ) -> Result<(Store<WasiCtx>, Engine), anyhow::Error> {
        let mut config = Config::default();
        if let Ok(p) = std::fs::canonicalize(cache_config_path) {
            config.cache_config_load(p)?;
        };

        let engine = Engine::new(&config)?;
        Ok((Store::new(&engine, ctx), engine))
    }
}

/// Build the image name from the URL passed in.
/// So oci://example.com/foo:latest will become example.com/foo:latest
///
/// If parsing fails, this will emit an error.
fn url_to_oci(uri: &Url) -> anyhow::Result<Reference> {
    let name = uri.path().trim_start_matches('/');
    let port = uri.port().map(|p| format!(":{}", p)).unwrap_or_default();
    let r: Reference = match uri.host() {
        Some(host) => format!("{}{}/{}", host, port, name).parse(),
        None => name.parse(),
    }?;
    Ok(r) // Because who doesn't love OKRs.
}

#[cfg(test)]
mod test {
    use super::{url_to_oci, Module};
    use crate::ModuleConfig;

    use hyper::http::request::Request;
    use std::io::Write;
    use std::path::PathBuf;
    use std::str::FromStr;
    use tempfile::NamedTempFile;
    use wasi_cap_std_sync::WasiCtxBuilder;
    use wasmtime::Engine;
    use wasmtime::Store;

    const ROUTES_WAT: &str = r#"
    (module
        (import "wasi_snapshot_preview1" "fd_write" (func $fd_write (param i32 i32 i32 i32) (result i32)))
        (memory 1)
        (export "memory" (memory 0))

        (data (i32.const 8) "/one one\n/two/... two\n")

        (func $main (export "_routes")
            (i32.store (i32.const 0) (i32.const 8))
            (i32.store (i32.const 4) (i32.const 22))

            (call $fd_write
                (i32.const 1)
                (i32.const 0)
                (i32.const 1)
                (i32.const 20)
            )
            drop
        )
    )
    "#;

    fn write_temp_wat(data: &str) -> anyhow::Result<NamedTempFile> {
        let mut tf = tempfile::NamedTempFile::new()?;
        write!(tf, "{}", data)?;
        Ok(tf)
    }

    #[tokio::test]
    async fn load_routes_from_wasm() {
        let tf = write_temp_wat(ROUTES_WAT).expect("created tempfile");
        let urlish = format!("file:{}", tf.path().to_string_lossy());

        let cache = PathBuf::from("cache.toml");

        // We should be able to mount the same wasm at a separate route.
        let module = Module::new("/base".to_string(), urlish.clone());
        let module2 = Module::new("/another/...".to_string(), urlish);

        let mut mc = ModuleConfig {
            modules: vec![module.clone(), module2.clone()].into_iter().collect(),
            route_cache: None,
        };

        let log_tempdir = tempfile::tempdir().expect("Unable to create tempdir");
        let cache_tempdir = tempfile::tempdir().expect("new cache temp dir");
        mc.build_registry(&cache, cache_tempdir.path(), log_tempdir.path())
            .await
            .expect("registry build cleanly");

        tracing::debug!(route_cache = ?mc.route_cache);

        // Three routes for each module.
        assert_eq!(6, mc.route_cache.as_ref().expect("routes are set").len());

        let modpath = module.module.clone();

        // Base route is from the config file
        let base = mc
            .handler_for_path("/base")
            .expect("Should get a /base route");
        assert_eq!("_start", base.entrypoint);
        assert_eq!(modpath, base.module.module);

        // Route one is from the module's _routes()
        let one = mc
            .handler_for_path("/base/one")
            .expect("Should get the /base/one route");

        assert_eq!("one", one.entrypoint);
        assert_eq!(modpath, one.module.module);

        // Route two is a wildcard.
        let two = mc
            .handler_for_path("/base/two/three")
            .expect("Should get the /base/two/... route");

        assert_eq!("two", two.entrypoint);
        assert_eq!(modpath, two.module.module);

        // This should fail
        assert!(mc.handler_for_path("/base/no/such/path").is_err());

        // This should pass
        mc.handler_for_path("/another/path")
            .expect("The generic handler should have been returned for this");
    }

    #[test]
    fn should_produce_relative_path() {
        let uri_path = "/static/images/icon.png";
        let mut m = Module::new("/static/...".to_owned(), "/tmp/fake".to_owned());
        assert_eq!("images/icon.png", m.x_relative_path(uri_path));

        m.route = "/static/images/icon.png".to_owned();
        assert_eq!("", m.x_relative_path(uri_path));

        m.route = "/...".to_owned();
        assert_eq!("", m.x_relative_path("/"));

        m.route = "/".to_owned();
        assert_eq!("", m.x_relative_path("/"));

        // As a degenerate case, if the path does not match the prefix,
        // then it should return an empty path because this is not
        // a relative path from the given path. While this is a no-op in
        // current Wagi, conceivably we could some day have to alter this
        // behavior. So this test is a canary for a breaking change.
        m.route = "/foo".to_owned();
        assert_eq!("", m.x_relative_path("/bar"));
    }

    #[tokio::test]
    async fn should_parse_file_uri() {
        let tf = write_temp_wat(ROUTES_WAT).expect("wrote tempfile");
        let urlish = format!("file:{}", tf.path().to_string_lossy());

        let module = Module::new("/base".to_string(), urlish);

        let ctx = WasiCtxBuilder::new().build();
        let engine = Engine::default();
        let store = Store::new(&engine, ctx);
        let tempdir = tempfile::tempdir().expect("create a temp dir");

        module
            .load_module(&store, tempdir.path())
            .await
            .expect("loaded module");
    }

    #[cfg(target_os = "windows")]
    #[tokio::test]
    async fn should_parse_file_with_all_the_windows_slashes() {
        let tf = write_temp_wat(ROUTES_WAT).expect("wrote tempfile");
        let testcases = possible_slashes_for_paths(tf.path().to_string_lossy().to_string());
        for test in testcases {
            let module = Module::new("/base".to_string(), test);
            let ctx = WasiCtxBuilder::new().build();
            let engine = Engine::default();
            let store = Store::new(&engine, ctx);
            let tempdir = tempfile::tempdir().expect("create a temp dir");

            module
                .load_module(&store, tempdir.path())
                .await
                .expect("loaded module");
        }
    }

    #[cfg(target_os = "windows")]
    fn possible_slashes_for_paths(path: String) -> Vec<String> {
        let mut res = vec![];

        // this should transform the initial Windows path coming from
        // the temoporary file to most common ways to define a module
        // in modules.toml.

        res.push(format!("file:{}", path));
        res.push(format!("file:/{}", path));
        res.push(format!("file://{}", path));
        res.push(format!("file:///{}", path));

        let double_backslash = str::replace(path.as_str(), "\\", "\\\\");
        res.push(format!("file:{}", double_backslash));
        res.push(format!("file:/{}", double_backslash));
        res.push(format!("file://{}", double_backslash));
        res.push(format!("file:///{}", double_backslash));

        let forward_slash = str::replace(path.as_str(), "\\", "/");
        res.push(format!("file:{}", forward_slash));
        res.push(format!("file:/{}", forward_slash));
        res.push(format!("file://{}", forward_slash));
        res.push(format!("file:///{}", forward_slash));

        let double_slash = str::replace(path.as_str(), "\\", "//");
        res.push(format!("file:{}", double_slash));
        res.push(format!("file:/{}", double_slash));
        res.push(format!("file://{}", double_slash));
        res.push(format!("file:///{}", double_slash));

        res
    }

    // Why is there a test for upstream libraries? Well, because they each seem to have
    // quirks that cause them to differ from the spec. This is here because we plan on
    // changing to Hyper when it gets updated, but for now are using URL.
    //
    // Note that `url` follows the WhatWG convention of omitting `localhost` in `file:` urls.
    #[test]
    fn should_parse_file_scheme() {
        let uri = url::Url::parse("file:///foo/bar").expect("Should parse URI with no host");
        assert!(uri.host().is_none());

        let uri = url::Url::parse("file:/foo/bar").expect("Should parse URI with no host");
        assert!(uri.host().is_none());

        let uri =
            url::Url::parse("file://localhost/foo/bar").expect("Should parse URI with no host");
        assert_eq!("/foo/bar", uri.path());
        // Here's why: https://github.com/whatwg/url/pull/544
        assert!(uri.host().is_none());

        let uri =
            url::Url::parse("foo://localhost/foo/bar").expect("Should parse URI with no host");
        assert_eq!("/foo/bar", uri.path());
        assert_eq!(uri.host_str(), Some("localhost"));

        let uri =
            url::Url::parse("bindle:localhost/foo/bar").expect("Should parse URI with no host");
        assert_eq!("localhost/foo/bar", uri.path());
        assert!(uri.host().is_none());

        // Two from the Bindle spec
        let uri = url::Url::parse("bindle:example.com/hello_world/1.2.3")
            .expect("Should parse URI with no host");
        assert_eq!("example.com/hello_world/1.2.3", uri.path());
        assert!(uri.host().is_none());

        let uri = url::Url::parse(
            "bindle:github.com/deislabs/example_bindle/123.234.34567-alpha.9999+hellothere",
        )
        .expect("Should parse URI with no host");
        assert_eq!(
            "github.com/deislabs/example_bindle/123.234.34567-alpha.9999+hellothere",
            uri.path()
        );
        assert!(uri.host().is_none());
    }

    #[test]
    fn test_url_to_oci() {
        let uri = url::Url::parse("oci:foo:bar").expect("parse URL");
        let oci = url_to_oci(&uri).expect("parsing the URL should succeed");
        assert_eq!("foo:bar", oci.whole().as_str());

        let uri = url::Url::parse("oci://example.com/foo:dev").expect("parse URL");
        let oci = url_to_oci(&uri).expect("parsing the URL should succeed");
        assert_eq!("example.com/foo:dev", oci.whole().as_str());

        let uri = url::Url::parse("oci:example/foo:1.2.3").expect("parse URL");
        let oci = url_to_oci(&uri).expect("parsing the URL should succeed");
        assert_eq!("example/foo:1.2.3", oci.whole().as_str());

        let uri = url::Url::parse("oci://example.com/foo:dev").expect("parse URL");
        let oci = url_to_oci(&uri).expect("parsing the URL should succeed");
        assert_eq!("example.com/foo:dev", oci.whole().as_str());

        let uri = url::Url::parse("oci://example.com:9000/foo:dev").expect("parse URL");
        let oci = url_to_oci(&uri).expect("parsing the URL should succeed");
        assert_eq!("example.com:9000/foo:dev", oci.whole().as_str());
    }

    #[test]
    fn test_parse_host_header_uri() {
        let module = Module::new("/base".to_string(), "file:///no/such/path.wasm".to_owned());

        let hmap = |val: &str| {
            let mut hm = hyper::HeaderMap::new();
            hm.insert(
                "HOST",
                hyper::header::HeaderValue::from_str(val).expect("Made a header value"),
            );
            hm
        };

        let default_host = "example.com:1234";

        {
            // All should come from HOST header
            let headers = hmap("wagi.net:31337");
            let uri = hyper::Uri::from_str("http://localhost:443/foo/bar").expect("parsed URI");

            let (host, port) = module.parse_host_header_uri(&headers, &uri, default_host);
            assert_eq!("wagi.net", host);
            assert_eq!("31337", port);
        }
        {
            // Name should come from HOST, port should come from self.host
            let headers = hmap("wagi.net");
            let uri = hyper::Uri::from_str("http://localhost:443/foo/bar").expect("parsed URI");

            let (host, port) = module.parse_host_header_uri(&headers, &uri, default_host);
            assert_eq!("wagi.net", host);
            assert_eq!("1234", port)
        }
        {
            // Host and domain should come from default_host
            let headers = hyper::HeaderMap::new();
            let uri = hyper::Uri::from_str("http://localhost:8080/foo/bar").expect("parsed URI");

            let (host, port) = module.parse_host_header_uri(&headers, &uri, default_host);

            assert_eq!("example.com", host);
            assert_eq!("1234", port)
        }
        {
            // Host and port should come from URI
            let empty_host = "";
            let headers = hyper::HeaderMap::new();
            let uri = hyper::Uri::from_str("http://localhost:8080/foo/bar").expect("parsed URI");

            let (host, port) = module.parse_host_header_uri(&headers, &uri, empty_host);

            assert_eq!("localhost", host);
            assert_eq!("8080", port)
        }
    }

    #[test]
    fn test_headers() {
        let module = Module::new(
            "/path/...".to_string(),
            "file:///no/such/path.wasm".to_owned(),
        );
        let (req, _) = Request::builder()
            .uri("https://example.com:3000/path/test?foo=bar")
            .header("X-Test-Header", "hello")
            .header("Accept", "text/html")
            .header("User-agent", "test")
            .header("Host", "example.com:3000")
            .header("Authorization", "supersecret")
            .header("Connection", "sensitive")
            .method("POST")
            .body(())
            .unwrap()
            .into_parts();
        let content_length = 1234;
        let client_addr = "192.168.0.1:3000".parse().expect("Should parse IP");
        let default_host = "example.com:3000";
        let use_tls = true;
        let env = std::collections::HashMap::with_capacity(0);
        let headers = module.build_headers(
            &req,
            content_length,
            client_addr,
            default_host,
            use_tls,
            env,
        );

        let want = |key: &str, expect: &str| {
            let v = headers
                .get(&key.to_owned())
                .unwrap_or_else(|| panic!("expected to find key {}", key));

            assert_eq!(expect, v)
        };

        // Content-type is set on output, so we don't test here.
        want("X_MATCHED_ROUTE", "/path/...");
        want("HTTP_ACCEPT", "text/html");
        want("REQUEST_METHOD", "POST");
        want("SERVER_PROTOCOL", "https");
        want("HTTP_USER_AGENT", "test");
        want("SCRIPT_NAME", "file:///no/such/path.wasm");
        want("SERVER_SOFTWARE", "WAGI/1");
        want("SERVER_PORT", "3000");
        want("SERVER_NAME", "example.com");
        want("AUTH_TYPE", "");
        want("REMOTE_ADDR", "192.168.0.1");
        want("REMOTE_ADDR", "192.168.0.1");
        want("PATH_INFO", "/path/test");
        want("QUERY_STRING", "foo=bar");
        want("PATH_TRANSLATED", "/path/test");
        want("CONTENT_LENGTH", "1234");
        want("HTTP_HOST", "example.com:3000");
        want("GATEWAY_INTERFACE", "CGI/1.1");
        want("REMOTE_USER", "");
        want("X_FULL_URL", "https://example.com:3000/path/test?foo=bar");
        want("X_RELATIVE_PATH", "test");

        // Extra header should be passed through
        want("HTTP_X_TEST_HEADER", "hello");

        // Finally, security-sensitive headers should be removed.
        assert!(headers.get("HTTP_AUTHORIZATION").is_none());
        assert!(headers.get("HTTP_CONNECTION").is_none());
    }
}<|MERGE_RESOLUTION|>--- conflicted
+++ resolved
@@ -167,10 +167,6 @@
             .unwrap_or_default()
             .to_vec();
         let me = self.clone();
-<<<<<<< HEAD
-        // Get owned copies of the various paths to pass into the thread
-=======
->>>>>>> 8043ae8f
         let res = match tokio::task::spawn_blocking(move || {
             me.run_wasm(
                 &parts,
@@ -531,26 +527,9 @@
     // contains an HTTP error. This can occur, for example, if the WASM module sets
     // the status code on its own.
     //
-<<<<<<< HEAD
-    // TODO: Waaaay too many args
-    /*
-    pub entrypoint: String,
-    pub client_addr: SocketAddr,
-    pub cache_config_path: PathBuf,
-    pub module_cache_dir: PathBuf,
-    pub base_log_dir: PathBuf,
-    pub default_host: String,
-    pub use_tls: bool,
-    pub env_vars: HashMap<String, String>,
-    */
-
-    #[allow(clippy::too_many_arguments)]
-    #[instrument(level = "info", skip(self, req, body, info), fields(uri = %req.uri, module = %self.module))]
-=======
 
     #[allow(clippy::too_many_arguments)]
     #[instrument(level = "info", skip(self, req, body, info), fields(uri = %req.uri, module = %self.module, use_tls = %info.use_tls, env = ?info.env_vars))]
->>>>>>> 8043ae8f
     fn run_wasm(
         &self,
         req: &Parts,
@@ -630,18 +609,10 @@
 
         // Manually drop the span so we get instantiation time
         drop(startup_span);
-<<<<<<< HEAD
-
-        let ep = info.entrypoint.to_owned();
-        // This shouldn't error out, because we already know there is a match.
-        let start = instance.get_func(&mut store, info.entrypoint.as_str()).ok_or_else(|| {
-            anyhow::anyhow!("No such function '{}' in {}", ep, self.module)
-=======
         let ep = &info.entrypoint;
         // This shouldn't error out, because we already know there is a match.
         let start = instance.get_func(&mut store, ep).ok_or_else(|| {
             anyhow::anyhow!("No such function '{}' in {}", &ep, self.module)
->>>>>>> 8043ae8f
         })?;
 
         tracing::trace!("Calling Wasm entry point");
